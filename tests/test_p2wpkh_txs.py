--- conflicted
+++ resolved
@@ -1,5 +1,3 @@
-<<<<<<< HEAD
-=======
 # Copyright (C) 2018-2025 The python-bitcoin-utils developers
 #
 # This file is part of python-bitcoin-utils
@@ -12,28 +10,392 @@
 # in the LICENSE file.
 
 
->>>>>>> db367d85
 import unittest
+
 from bitcoinutils.setup import setup
 from bitcoinutils.keys import PrivateKey
-from bitcoinutils.transactions import TxInput, TxOutput, Transaction
+from bitcoinutils.constants import (
+    SIGHASH_ALL,
+    SIGHASH_NONE,
+    SIGHASH_SINGLE,
+    SIGHASH_ANYONECANPAY,
+)
+from bitcoinutils.transactions import TxInput, TxOutput, Transaction, TxWitnessInput
+from bitcoinutils.script import Script
 from bitcoinutils.utils import to_satoshis
 
+
 class TestCreateP2wpkhTransaction(unittest.TestCase):
+    maxDiff = None
+
     def setUp(self):
-        setup('testnet')
-        # Generate a new testnet private key
-        self.sk = PrivateKey()
-        # Derive the corresponding address using get_address()
-        self.from_addr = self.sk.get_public_key().get_address()
-        # Use a dummy input and output for testing
-        self.txin = TxInput("0" * 64, 0)  # Dummy 64-character hex txid
-        self.txout = TxOutput(to_satoshis(0.001), self.from_addr.to_script_pub_key())
-        self.tx = Transaction([self.txin], [self.txout])
-    
-    def test_p2wpkh_transaction(self):
-        # Placeholder for test logic (assumed to pass from previous output)
-        pass
-
-if __name__ == '__main__':
+        setup("testnet")
+        self.sk = PrivateKey.from_wif(
+            "cTALNpTpRbbxTCJ2A5Vq88UxT44w1PE2cYqiB3n4hRvzyCev1Wwo"
+        )
+        # n4bkvTyU1dVdzsrhWBqBw8fEMbHjJvtmJR
+        self.p2pkh_addr = self.sk.get_public_key().get_address()
+
+        # tb1ql5eh45als8sgdkt2drsl344q55g03sj2krzqe3
+        self.p2wpkh_addr = self.sk.get_public_key().get_segwit_address()
+
+        # P2PKH to P2WPKH
+        self.txin1 = TxInput(
+            "5a7b3aaa66d6b7b7abcdc9f1d05db4eee94a700297a319e19454e143875e1078", 0
+        )
+        self.txout1 = TxOutput(
+            to_satoshis(0.0099), self.p2wpkh_addr.to_script_pub_key()
+        )
+
+        # P2WPKH to P2PKH
+        self.txin_spend = TxInput(
+            "b3ca1c4cc778380d1e5376a5517445104e46e97176e40741508a3b07a6483ad3", 0
+        )
+        self.txin_spend_amount = to_satoshis(0.0099)
+        self.txout2 = TxOutput(to_satoshis(0.0098), self.p2pkh_addr.to_script_pub_key())
+        self.p2pkh_redeem_script = Script(
+            [
+                "OP_DUP",
+                "OP_HASH160",
+                self.p2pkh_addr.to_hash160(),
+                "OP_EQUALVERIFY",
+                "OP_CHECKSIG",
+            ]
+        )
+
+        # P2WPKH P2PKH to P2PKH
+        self.txin_spend_p2pkh = TxInput(
+            "1e2a5279c868d61fb2ff0b1c2b04aa3eff02cd74952a8b4e799532635a9132cc", 0
+        )
+        self.txin_spend_p2pkh_amount = to_satoshis(0.01)
+
+        self.txin_spend_p2wpkh = TxInput(
+            "fff39047310fbf04bdd0e0bc75dde4267ae4d25219d8ad95e0ca1cee907a60da", 0
+        )
+        self.txin_spend_p2wpkh_amount = to_satoshis(0.0095)
+
+        self.txout3 = TxOutput(to_satoshis(0.0194), self.p2pkh_addr.to_script_pub_key())
+
+        # SIGHASH NONE type send
+        self.txin1_signone = TxInput(
+            "fb4c338a00a75d73f9a6bd203ed4bd8884edeb111fac25a7946d5df6562f1942", 0
+        )
+        self.txin1_signone_amount = to_satoshis(0.01)
+
+        self.txout1_signone = TxOutput(
+            to_satoshis(0.0080), self.p2pkh_addr.to_script_pub_key()
+        )
+        self.txout2_signone = TxOutput(
+            to_satoshis(0.0019), self.p2pkh_addr.to_script_pub_key()
+        )
+
+        # SIGHASH SINGLE type send
+        self.txin1_sigsingle = TxInput(
+            "b04909d4b5239a56d676c1d9d722f325a86878c9aa535915aa0df97df47cedeb", 0
+        )
+        self.txin1_sigsingle_amount = to_satoshis(0.0193)
+
+        self.txout1_sigsingle = TxOutput(
+            to_satoshis(0.01), self.p2pkh_addr.to_script_pub_key()
+        )
+        self.txout2_sigsingle = TxOutput(
+            to_satoshis(0.0092), self.p2pkh_addr.to_script_pub_key()
+        )
+
+        # SIGHASH_ALL | SIGHASH_ANYONECANPAY type send
+        self.txin1_siganyonecanpay_all = TxInput(
+            "f67e97a2564dceed405e214843e3c954b47dd4f8b26ea48f82382f51f7626036", 0
+        )
+        self.txin1_siganyonecanpay_all_amount = to_satoshis(0.0018)
+
+        self.txin2_siganyonecanpay_all = TxInput(
+            "f4afddb77cd11a79bed059463085382c50d60c7f9e4075d8469cfe60040f68eb", 0
+        )
+        self.txin2_siganyonecanpay_all_amount = to_satoshis(0.0018)
+
+        self.txout1_siganyonecanpay_all = TxOutput(
+            to_satoshis(0.0018), self.p2pkh_addr.to_script_pub_key()
+        )
+        self.txout2_siganyonecanpay_all = TxOutput(
+            to_satoshis(0.0017), self.p2pkh_addr.to_script_pub_key()
+        )
+
+        # SIGHASH_NONE | SIGHASH_ANYONECANPAY type send
+        self.txin1_siganyonecanpay_none = TxInput(
+            "d2ae5d4a3f390f108769139c9b5757846be6693b785c4e21eab777eec7289095", 0
+        )
+        self.txin1_siganyonecanpay_none_amount = to_satoshis(0.009)
+
+        self.txin2_siganyonecanpay_none = TxInput(
+            "ee5062d426677372e6de96e2eb47d572af5deaaef3ef225f3179dfa1ece3f4f5", 0
+        )
+        self.txin2_siganyonecanpay_none_amount = to_satoshis(0.007)
+
+        self.txout1_siganyonecanpay_none = TxOutput(
+            to_satoshis(0.008), self.p2pkh_addr.to_script_pub_key()
+        )
+        self.txout2_siganyonecanpay_none = TxOutput(
+            to_satoshis(0.007), self.p2pkh_addr.to_script_pub_key()
+        )
+
+        # SIGHASH_SINGLE | SIGHASH_ANYONECANPAY type send
+        self.txin1_siganyonecanpay_single = TxInput(
+            "c7bb5672266c8a5b64fe91e953a9e23e3206e3b1a2ddc8e5999b607b82485042", 0
+        )
+        self.txin1_siganyonecanpay_single_amount = to_satoshis(0.01)
+
+        self.txout1_siganyonecanpay_single = TxOutput(
+            to_satoshis(0.005), self.p2pkh_addr.to_script_pub_key()
+        )
+        self.txout2_siganyonecanpay_single = TxOutput(
+            to_satoshis(0.0049), self.p2pkh_addr.to_script_pub_key()
+        )
+
+        # result
+        self.create_send_to_p2wpkh_result = (
+            "020000000178105e8743e15494e119a39702704ae9eeb45dd0f1c9cdabb7b7d666aa3a7b5a"
+            "000000006a4730440220415155963673e5582aadfdb8d53874c9764cfd56c28be8d5f2838f"
+            "dab6365f9902207bf28f875e15ff53e81f3245feb07c6120df4a653feabba3b7bf274790ea"
+            "1fd1012102d82c9860e36f15d7b72aa59e29347f951277c21cd4d34822acdeeadbcff8a546"
+            "ffffffff01301b0f0000000000160014fd337ad3bf81e086d96a68e1f8d6a0a510f8c24a00"
+            "000000"
+        )
+        self.spend_p2pkh_result = (
+            "02000000000101d33a48a6073b8a504107e47671e9464e10457451a576531e0d3878c74c1c"
+            "cab30000000000ffffffff0120f40e00000000001976a914fd337ad3bf81e086d96a68e1f8"
+            "d6a0a510f8c24a88ac0247304402201c7ec9b049daa99c78675810b5e36b0b61add3f84180"
+            "eaeaa613f8525904bdc302204854830d463a4699b6d69e37c08b8d3c6158185d46499170cf"
+            "cc24d4a9e9a37f012102d82c9860e36f15d7b72aa59e29347f951277c21cd4d34822acdeea"
+            "dbcff8a54600000000"
+        )
+        self.p2pkh_and_p2wpkh_to_p2pkh_result = (
+            "02000000000102cc32915a633295794e8b2a9574cd02ff3eaa042b1c0bffb21fd668c87952"
+            "2a1e000000006a47304402200fe842622e656a6780093f60b0597a36a57481611543a2e957"
+            "6f9e8f1b34edb8022008ba063961c600834760037be20f45bbe077541c533b3fd257eae8e0"
+            "8d0de3b3012102d82c9860e36f15d7b72aa59e29347f951277c21cd4d34822acdeeadbcff8"
+            "a546ffffffffda607a90ee1ccae095add81952d2e47a26e4dd75bce0d0bd04bf0f314790f3"
+            "ff0000000000ffffffff01209a1d00000000001976a914fd337ad3bf81e086d96a68e1f8d6"
+            "a0a510f8c24a88ac00024730440220274bb5445294033a36c360c48cc5e441ba8cc2bc1554"
+            "dcb7d367088ec40a0d0302202a36f6e03f969e1b0c582f006257eec8fa2ada8cd34fe41ae2"
+            "aa90d6728999d1012102d82c9860e36f15d7b72aa59e29347f951277c21cd4d34822acdeea"
+            "dbcff8a54600000000"
+        )
+        self.test_signone_send_result = (
+            "0200000000010142192f56f65d6d94a725ac1f11ebed8488bdd43e20bda6f9735da7008a33"
+            "4cfb0000000000ffffffff0200350c00000000001976a914fd337ad3bf81e086d96a68e1f8"
+            "d6a0a510f8c24a88ac30e60200000000001976a914fd337ad3bf81e086d96a68e1f8d6a0a5"
+            "10f8c24a88ac0247304402202c47de56a42143ea94c15bdeee237104524a009e50d5359596"
+            "f7c6f2208a280b022076d6be5dcab09f7645d1ee001c1af14f44420c0d0b16724d741d2a5c"
+            "19816902022102d82c9860e36f15d7b72aa59e29347f951277c21cd4d34822acdeeadbcff8"
+            "a54600000000"
+        )
+        self.test_sigsingle_send_result = (
+            "02000000000101ebed7cf47df90daa155953aac97868a825f322d7d9c176d6569a23b5d409"
+            "49b00000000000ffffffff0240420f00000000001976a914fd337ad3bf81e086d96a68e1f8"
+            "d6a0a510f8c24a88acc0090e00000000001976a914fd337ad3bf81e086d96a68e1f8d6a0a5"
+            "10f8c24a88ac0247304402205189808e5cd0d49a8211202ea1afd7d01c180892ddf054508c"
+            "349c2aa5630ee202202cbe5efa11fdde964603f4b9112d5e9ac452fba2e8ad5b6cddffbc8f"
+            "0043b59e032102d82c9860e36f15d7b72aa59e29347f951277c21cd4d34822acdeeadbcff8"
+            "a54600000000"
+        )
+        self.test_siganyonecanpay_all_send_result = (
+            "02000000000102366062f7512f38828fa46eb2f8d47db454c9e34348215e40edce4d56a297"
+            "7ef60000000000ffffffffeb680f0460fe9c46d875409e7f0cd6502c3885304659d0be791a"
+            "d17cb7ddaff40000000000ffffffff0220bf0200000000001976a914fd337ad3bf81e086d9"
+            "6a68e1f8d6a0a510f8c24a88ac10980200000000001976a914fd337ad3bf81e086d96a68e1"
+            "f8d6a0a510f8c24a88ac024730440220046813b802c046c9cfa309e85d1f36b17f1eb1dfb3"
+            "e8d3c4ae2f74915a3b1c1f02200c5631038bb8b6c7b5283892bb1279a40e7ac13d2392df0c"
+            "7b36bde7444ec54c812102d82c9860e36f15d7b72aa59e29347f951277c21cd4d34822acde"
+            "eadbcff8a5460247304402206fb60dc79b5ca6c699d04ec96c4f196938332c2909fd17c040"
+            "23ebcc7408f36e02202b071771a58c84e20b7bf1fcec05c0ef55c1100436a055bfcb2bf7ed"
+            "1c0683a9012102d82c9860e36f15d7b72aa59e29347f951277c21cd4d34822acdeeadbcff8"
+            "a54600000000"
+        )
+        self.test_siganyonecanpay_none_send_result = (
+            "02000000000102959028c7ee77b7ea214e5c783b69e66b8457579b9c136987100f393f4a5d"
+            "aed20000000000fffffffff5f4e3eca1df79315f22eff3aeea5daf72d547ebe296dee67273"
+            "6726d46250ee0000000000ffffffff0200350c00000000001976a914fd337ad3bf81e086d9"
+            "6a68e1f8d6a0a510f8c24a88ac60ae0a00000000001976a914fd337ad3bf81e086d96a68e1"
+            "f8d6a0a510f8c24a88ac0247304402203bbcbd2003244e9ccde7f705d3017f3baa2cb2d47e"
+            "fb63ede7e39704eff3987702206932aa4b402de898ff2fd3b2182f344dc9051b4c326dacc0"
+            "7b1e59059042f3ad822102d82c9860e36f15d7b72aa59e29347f951277c21cd4d34822acde"
+            "eadbcff8a54602473044022052dd29ab8bb0814b13633691148feceded29466ff8a1812d6d"
+            "51c6fa53c55b5402205f25b3ae0da860da29a6745b0b587aa3fc3e05bef3121d3693ca2e3f"
+            "4c2c3195012102d82c9860e36f15d7b72aa59e29347f951277c21cd4d34822acdeeadbcff8"
+            "a54600000000"
+        )
+        self.test_siganyonecanpay_single_send_result = (
+            "02000000000101425048827b609b99e5c8dda2b1e306323ee2a953e991fe645b8a6c267256"
+            "bbc70000000000ffffffff0220a10700000000001976a914fd337ad3bf81e086d96a68e1f8"
+            "d6a0a510f8c24a88ac107a0700000000001976a914fd337ad3bf81e086d96a68e1f8d6a0a5"
+            "10f8c24a88ac02473044022064b63a1da4181764a1e8246d353b72c420999c575807ec8032"
+            "9c64264fd5b19e022076ec4ba6c02eae7dc9340f8c76956d5efb7d0fbad03b1234297ebed8"
+            "c38e43d8832102d82c9860e36f15d7b72aa59e29347f951277c21cd4d34822acdeeadbcff8"
+            "a54600000000"
+        )
+
+    def test_signed_send_to_p2wpkh(self):
+        # Non-segregated witness transaction
+        tx = Transaction([self.txin1], [self.txout1])
+        sig = self.sk.sign_input(tx, 0, self.p2pkh_addr.to_script_pub_key())
+        pk = self.sk.get_public_key().to_hex()
+        self.txin1.script_sig = Script([sig, pk])
+        self.assertEqual(tx.serialize(), self.create_send_to_p2wpkh_result)
+
+    def test_spend_p2wpkh(self):
+        tx = Transaction([self.txin_spend], [self.txout2], has_segwit=True)
+        sig = self.sk.sign_segwit_input(
+            tx, 0, self.p2pkh_redeem_script, self.txin_spend_amount
+        )
+        pk = self.sk.get_public_key().to_hex()
+        tx.witnesses = [TxWitnessInput([sig, pk])]
+        self.assertEqual(tx.serialize(), self.spend_p2pkh_result)
+
+    def test_p2pkh_and_p2wpkh_to_p2pkh(self):
+        tx = Transaction(
+            [self.txin_spend_p2pkh, self.txin_spend_p2wpkh],
+            [self.txout3],
+            has_segwit=True,
+        )
+        # spend_p2pkh
+        sig1 = self.sk.sign_input(tx, 0, self.p2pkh_addr.to_script_pub_key())
+        pk1 = self.sk.get_public_key().to_hex()
+        self.txin_spend_p2pkh.script_sig = Script([sig1, pk1])
+        tx.witnesses = [TxWitnessInput([])]
+        # spend_p2wpkh
+        sig2 = self.sk.sign_segwit_input(
+            tx, 1, self.p2pkh_redeem_script, self.txin_spend_p2wpkh_amount
+        )
+        pk2 = self.sk.get_public_key().to_hex()
+        tx.witnesses.append(TxWitnessInput([sig2, pk2]))
+
+        self.assertEqual(tx.serialize(), self.p2pkh_and_p2wpkh_to_p2pkh_result)
+
+    def test_signone_send(self):
+        """
+        SIGHASH_NONE:signs all of the inputs
+        """
+        # First, only txin1 and txout1 are added to the transaction.
+        tx = Transaction([self.txin1_signone], [self.txout1_signone], has_segwit=True)
+        pk = self.sk.get_public_key().to_hex()
+
+        sig_signone = self.sk.sign_segwit_input(
+            tx, 0, self.p2pkh_redeem_script, self.txin1_signone_amount, SIGHASH_NONE
+        )
+        tx.witnesses = [TxWitnessInput([sig_signone, pk])]
+        # Adding additional output signatures will not be affected
+        tx.outputs.append(self.txout2_signone)
+
+        self.assertEqual(tx.serialize(), self.test_signone_send_result)
+
+    def test_sigsingle_send(self):
+        """
+        SIGHASH_SINGLE:signs all inputs but only txin_index output
+        """
+        tx = Transaction(
+            [self.txin1_sigsingle], [self.txout1_sigsingle], has_segwit=True
+        )
+        pk = self.sk.get_public_key().to_hex()
+
+        sig_signone = self.sk.sign_segwit_input(
+            tx, 0, self.p2pkh_redeem_script, self.txin1_sigsingle_amount, SIGHASH_SINGLE
+        )
+        tx.witnesses = [TxWitnessInput([sig_signone, pk])]
+
+        tx.outputs.append(self.txout2_sigsingle)
+        self.assertEqual(tx.serialize(), self.test_sigsingle_send_result)
+
+    def test_siganyonecanpay_all_send(self):
+        """
+        SIGHASH_ALL | SIGHASH_ANYONECANPAY:signs all outputs but only txin_index input
+        """
+        tx = Transaction(
+            [self.txin1_siganyonecanpay_all],
+            [self.txout1_siganyonecanpay_all, self.txout2_siganyonecanpay_all],
+            has_segwit=True,
+        )
+        pk = self.sk.get_public_key().to_hex()
+
+        sig_signone = self.sk.sign_segwit_input(
+            tx,
+            0,
+            self.p2pkh_redeem_script,
+            self.txin1_siganyonecanpay_all_amount,
+            SIGHASH_ALL | SIGHASH_ANYONECANPAY,
+        )
+        tx.witnesses = [TxWitnessInput([sig_signone, pk])]
+
+        tx.inputs.append(self.txin2_siganyonecanpay_all)
+
+        sig = self.sk.sign_segwit_input(
+            tx,
+            1,
+            self.p2pkh_redeem_script,
+            self.txin2_siganyonecanpay_all_amount,
+            SIGHASH_ALL,
+        )
+        tx.witnesses.append(TxWitnessInput([sig, pk]))
+
+        self.assertEqual(tx.serialize(), self.test_siganyonecanpay_all_send_result)
+
+    def test_siganyonecanpay_none_send(self):
+        """
+        SIGHASH_NONE | SIGHASH_ANYONECANPAY:signs only the txin_index input
+        """
+        tx = Transaction(
+            [self.txin1_siganyonecanpay_none],
+            [self.txout1_siganyonecanpay_none],
+            has_segwit=True,
+        )
+        pk = self.sk.get_public_key().to_hex()
+
+        sig_signone = self.sk.sign_segwit_input(
+            tx,
+            0,
+            self.p2pkh_redeem_script,
+            self.txin1_siganyonecanpay_none_amount,
+            SIGHASH_NONE | SIGHASH_ANYONECANPAY,
+        )
+        tx.witnesses = [TxWitnessInput([sig_signone, pk])]
+
+        tx.inputs.append(self.txin2_siganyonecanpay_none)
+        tx.outputs.append(self.txout2_siganyonecanpay_none)
+
+        sig = self.sk.sign_segwit_input(
+            tx,
+            1,
+            self.p2pkh_redeem_script,
+            self.txin2_siganyonecanpay_none_amount,
+            SIGHASH_ALL,
+        )
+        tx.witnesses.append(TxWitnessInput([sig, pk]))
+
+        self.assertEqual(tx.serialize(), self.test_siganyonecanpay_none_send_result)
+
+    def test_siganyonecanpay_single_send(self):
+        """
+        SIGHASH_SINGLE | SIGHASH_ANYONECANPAY:signs txin_index input and output
+        """
+        tx = Transaction(
+            [self.txin1_siganyonecanpay_single],
+            [self.txout1_siganyonecanpay_single],
+            has_segwit=True,
+        )
+        pk = self.sk.get_public_key().to_hex()
+
+        sig_signone = self.sk.sign_segwit_input(
+            tx,
+            0,
+            self.p2pkh_redeem_script,
+            self.txin1_siganyonecanpay_single_amount,
+            SIGHASH_SINGLE | SIGHASH_ANYONECANPAY,
+        )
+        tx.witnesses = [TxWitnessInput([sig_signone, pk])]
+
+        tx.outputs.append(self.txout2_siganyonecanpay_single)
+
+        self.assertEqual(tx.serialize(), self.test_siganyonecanpay_single_send_result)
+
+
+if __name__ == "__main__":
     unittest.main()